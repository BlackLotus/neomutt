--- conflicted
+++ resolved
@@ -3,16 +3,10 @@
 subdir = contrib
 
 SAMPLES = Mush.rc Pine.rc gpg.rc pgp2.rc pgp5.rc pgp6.rc Tin.rc \
-<<<<<<< HEAD
-	sample.muttrc  sample.mailcap sample.muttrc-tlr \
-	colors.default colors.linux smime.rc \
+	sample.mailcap sample.muttrc sample.muttrc-sidebar sample.muttrc-tlr \
+	sample.vimrc-sidebar colors.default colors.linux smime.rc \
 	ca-bundle.crt smime_keys_test.pl mutt_xtitle \
 	sample.colors.attach_headers
-=======
-	sample.mailcap sample.muttrc sample.muttrc-sidebar sample.muttrc-tlr \
-	sample.vimrc-sidebar colors.default colors.linux smime.rc \
-	ca-bundle.crt smime_keys_test.pl mutt_xtitle
->>>>>>> e12eade4
 
 EXTRA_DIST = language.txt language50.txt  \
 	patch.slang-1.2.2.keypad.1	\
