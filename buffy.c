--- conflicted
+++ resolved
@@ -390,7 +390,83 @@
   return rc;
 }
 
-<<<<<<< HEAD
+/* Checks new mail for a maildir mailbox.
+ * check_stats: if true, also count total, new, and flagged mesages.
+ * Returns 1 if the mailbox has new mail.
+ */
+static int buffy_maildir_check (BUFFY* mailbox, int check_stats)
+{
+  int rc, check_new = 1;
+
+  if (check_stats)
+  {
+    mailbox->msg_count   = 0;
+    mailbox->msg_unread  = 0;
+    mailbox->msg_flagged = 0;
+  }
+
+  rc = buffy_maildir_check_dir (mailbox, "new", check_new, check_stats);
+
+  check_new = !rc && option (OPTMAILDIRCHECKCUR);
+  if (check_new || check_stats)
+    if (buffy_maildir_check_dir (mailbox, "cur", check_new, check_stats))
+      rc = 1;
+
+  return rc;
+}
+
+/* Checks new mail for an mbox mailbox
+ * check_stats: if true, also count total, new, and flagged mesages.
+ * Returns 1 if the mailbox has new mail.
+ */
+static int buffy_mbox_check (BUFFY* mailbox, struct stat *sb, int check_stats)
+{
+  int rc = 0;
+  int new_or_changed;
+  CONTEXT *ctx = NULL;
+
+  if (option (OPTCHECKMBOXSIZE))
+    new_or_changed = sb->st_size > mailbox->size;
+  else
+    new_or_changed = sb->st_mtime > sb->st_atime
+      || (mailbox->newly_created && sb->st_ctime == sb->st_mtime && sb->st_ctime == sb->st_atime);
+
+  if (new_or_changed)
+  {
+    if (!option(OPTMAILCHECKRECENT) || sb->st_mtime > mailbox->last_visited)
+    {
+      rc = 1;
+      mailbox->new = 1;
+    }
+  }
+  else if (option(OPTCHECKMBOXSIZE))
+  {
+    /* some other program has deleted mail from the folder */
+    mailbox->size = (off_t) sb->st_size;
+  }
+
+  if (mailbox->newly_created &&
+      (sb->st_ctime != sb->st_mtime || sb->st_ctime != sb->st_atime))
+    mailbox->newly_created = 0;
+
+  if (check_stats &&
+      (mailbox->stats_last_checked < sb->st_mtime))
+  {
+    if ((ctx = mx_open_mailbox (mailbox->path,
+                                M_READONLY | M_QUIET | M_NOSORT | M_PEEK,
+                                NULL)) != NULL)
+    {
+      mailbox->msg_count       = ctx->msgcount;
+      mailbox->msg_unread      = ctx->unread;
+      mailbox->msg_flagged     = ctx->flagged;
+      mailbox->stats_last_checked = ctx->mtime;
+      mx_close_mailbox (ctx, 0);
+    }
+  }
+
+  return rc;
+}
+
 #ifdef USE_NOTMUCH
 int mutt_parse_virtual_mailboxes (BUFFER *path, BUFFER *s, unsigned long data, BUFFER *err)
 {
@@ -434,180 +510,24 @@
     (*tmp)->newly_created = 0;
     (*tmp)->size = 0;
     (*tmp)->desc = desc;
+#ifdef USE_SIDEBAR
+    mutt_sb_notify_mailbox (*tmp, 1);
+#endif
   }
   return 0;
 }
 #endif
 
-/* returns 1 if maildir has new mail */
-static int buffy_maildir_hasnew (BUFFY* mailbox)
-{
-  if (buffy_maildir_dir_hasnew(mailbox, "new")) {
-      return 1;
-  }
-
-  if (!option(OPTMAILDIRCHECKCUR)) {
-      return 0;
-  }
-
-  if (buffy_maildir_dir_hasnew(mailbox, "cur")) {
-      return 1;
-  }
-
-  return 0;
-}
-
+static void buffy_check (BUFFY *tmp, struct stat *contex_sb, int check_stats)
+{
+    struct stat sb;
 #ifdef USE_SIDEBAR
-/**
- * buffy_maildir_update_dir - Update counts for one directory
- * @mailbox: BUFFY representing a maildir mailbox
- * @dir:     Which directory to search
- *
- * Look through one directory of a maildir mailbox.  The directory could
- * be either "new" or "cur".
- *
- * Count how many new, or flagged, messages there are.
-=======
-/* Checks new mail for a maildir mailbox.
- * check_stats: if true, also count total, new, and flagged mesages.
- * Returns 1 if the mailbox has new mail.
->>>>>>> 634c2bca
- */
-static int buffy_maildir_check (BUFFY* mailbox, int check_stats)
-{
-  int rc, check_new = 1;
-
-  if (check_stats)
-  {
-    mailbox->msg_count   = 0;
-    mailbox->msg_unread  = 0;
-    mailbox->msg_flagged = 0;
-  }
-
-  rc = buffy_maildir_check_dir (mailbox, "new", check_new, check_stats);
-
-  check_new = !rc && option (OPTMAILDIRCHECKCUR);
-  if (check_new || check_stats)
-    if (buffy_maildir_check_dir (mailbox, "cur", check_new, check_stats))
-      rc = 1;
-
-  return rc;
-}
-
-/* Checks new mail for an mbox mailbox
- * check_stats: if true, also count total, new, and flagged mesages.
- * Returns 1 if the mailbox has new mail.
- */
-static int buffy_mbox_check (BUFFY* mailbox, struct stat *sb, int check_stats)
-{
-  int rc = 0;
-  int new_or_changed;
-  CONTEXT *ctx = NULL;
-
-  if (option (OPTCHECKMBOXSIZE))
-    new_or_changed = sb->st_size > mailbox->size;
-  else
-    new_or_changed = sb->st_mtime > sb->st_atime
-      || (mailbox->newly_created && sb->st_ctime == sb->st_mtime && sb->st_ctime == sb->st_atime);
-
-  if (new_or_changed)
-  {
-    if (!option(OPTMAILCHECKRECENT) || sb->st_mtime > mailbox->last_visited)
-    {
-      rc = 1;
-      mailbox->new = 1;
-    }
-  }
-  else if (option(OPTCHECKMBOXSIZE))
-  {
-    /* some other program has deleted mail from the folder */
-    mailbox->size = (off_t) sb->st_size;
-  }
-
-  if (mailbox->newly_created &&
-      (sb->st_ctime != sb->st_mtime || sb->st_ctime != sb->st_atime))
-    mailbox->newly_created = 0;
-
-  if (check_stats &&
-      (mailbox->stats_last_checked < sb->st_mtime))
-  {
-    if ((ctx = mx_open_mailbox (mailbox->path,
-                                M_READONLY | M_QUIET | M_NOSORT | M_PEEK,
-                                NULL)) != NULL)
-    {
-      mailbox->msg_count       = ctx->msgcount;
-      mailbox->msg_unread      = ctx->unread;
-      mailbox->msg_flagged     = ctx->flagged;
-      mailbox->stats_last_checked = ctx->mtime;
-      mx_close_mailbox (ctx, 0);
-    }
-  }
-
-  return rc;
-}
-
-<<<<<<< HEAD
-=======
-/* Check all Incoming for new mail and total/new/flagged messages
- * force: if true, ignore BuffyTimeout and check for new mail anyway
- */
-int mutt_buffy_check (int force)
-{
-  BUFFY *tmp;
-  struct stat sb;
-  struct stat contex_sb;
-  time_t t;
-  int check_stats = 0;
-#ifdef USE_SIDEBAR
-  short orig_new;
-  int orig_count, orig_unread, orig_flagged;
-#endif
-
-  sb.st_size=0;
-  contex_sb.st_dev=0;
-  contex_sb.st_ino=0;
->>>>>>> 634c2bca
-
-static void buffy_check(BUFFY *tmp, struct stat *contex_sb)
-{
-    struct stat sb;
-
-<<<<<<< HEAD
+    short orig_new;
+    int orig_count, orig_unread, orig_flagged;
+#endif
+
     sb.st_size=0;
 
-=======
-  /* fastest return if there are no mailboxes */
-  if (!Incoming)
-    return 0;
-  t = time (NULL);
-  if (!force && (t - BuffyTime < BuffyTimeout))
-    return BuffyCount;
-
-  if (option (OPTMAILCHECKSTATS) &&
-      (t - BuffyStatsTime >= BuffyCheckStatsInterval))
-  {
-    check_stats = 1;
-    BuffyStatsTime = t;
-  }
-
-  BuffyTime = t;
-  BuffyCount = 0;
-  BuffyNotify = 0;
-
-#ifdef USE_IMAP
-  BuffyCount += imap_buffy_check (force, check_stats);
-#endif
-
-  /* check device ID and serial number instead of comparing paths */
-  if (!Context || Context->magic == M_IMAP || Context->magic == M_POP
-      || stat (Context->path, &contex_sb) != 0)
-  {
-    contex_sb.st_dev=0;
-    contex_sb.st_ino=0;
-  }
-  
-  for (tmp = Incoming; tmp; tmp = tmp->next)
-  {
 #ifdef USE_SIDEBAR
     orig_new = tmp->new;
     orig_count = tmp->msg_count;
@@ -615,7 +535,6 @@
     orig_flagged = tmp->msg_flagged;
 #endif
 
->>>>>>> 634c2bca
     if (tmp->magic != M_IMAP)
     {
       tmp->new = 0;
@@ -659,51 +578,6 @@
     {
       switch (tmp->magic)
       {
-<<<<<<< HEAD
-      case M_MBOX:
-      case M_MMDF:
-#ifdef USE_SIDEBAR
-	if (option(OPTSIDEBAR))
-	  buffy_mbox_update (tmp, &sb);
-#endif
-	if (buffy_mbox_hasnew (tmp, &sb) > 0)
-	  BuffyCount++;
-	break;
-
-      case M_MAILDIR:
-#ifdef USE_SIDEBAR
-	if (option(OPTSIDEBAR))
-	  buffy_maildir_update (tmp);
-#endif
-	if (buffy_maildir_hasnew (tmp) > 0)
-	  BuffyCount++;
-	break;
-
-      case M_MH:
-#ifdef USE_SIDEBAR
-	if (option(OPTSIDEBAR))
-	  mh_buffy_update (tmp);
-#endif
-	mh_buffy(tmp);
-	if (tmp->new)
-	  BuffyCount++;
-	break;
-#ifdef USE_NOTMUCH
-      case M_NOTMUCH:
-	tmp->msg_count = 0;
-	tmp->msg_unread = 0;
-	tmp->msg_flagged = 0;
-	nm_nonctx_get_count(tmp->path, &tmp->msg_count, &tmp->msg_unread);
-	if (tmp->msg_unread > 0) {
-	  BuffyCount++;
-	  tmp->new = 1;
-	}
-#ifdef USE_SIDEBAR
-	mutt_sb_set_update_time();
-#endif
-	break;
-#endif
-=======
         case M_MBOX:
         case M_MMDF:
           if (buffy_mbox_check (tmp, &sb, check_stats) > 0)
@@ -719,7 +593,18 @@
           if (mh_buffy (tmp, check_stats) > 0)
             BuffyCount++;
           break;
->>>>>>> 634c2bca
+#ifdef USE_NOTMUCH
+        case M_NOTMUCH:
+          tmp->msg_count = 0;
+          tmp->msg_unread = 0;
+          tmp->msg_flagged = 0;
+          nm_nonctx_get_count(tmp->path, &tmp->msg_count, &tmp->msg_unread);
+          if (tmp->msg_unread > 0) {
+            BuffyCount++;
+            tmp->new = 1;
+          }
+          break;
+#endif
       }
     }
     else if (option(OPTCHECKMBOXSIZE) && Context && Context->path)
@@ -739,12 +624,15 @@
       BuffyNotify++;
 }
 
+/* Check all Incoming for new mail and total/new/flagged messages
+ * force: if true, ignore BuffyTimeout and check for new mail anyway
+ */
 int mutt_buffy_check (int force)
 {
   BUFFY *tmp;
   struct stat contex_sb;
   time_t t;
-
+  int check_stats = 0;
   contex_sb.st_dev=0;
   contex_sb.st_ino=0;
 
@@ -766,12 +654,19 @@
   if (!force && (t - BuffyTime < BuffyTimeout))
     return BuffyCount;
 
+  if (option (OPTMAILCHECKSTATS) &&
+      (t - BuffyStatsTime >= BuffyCheckStatsInterval))
+  {
+    check_stats = 1;
+    BuffyStatsTime = t;
+  }
+
   BuffyTime = t;
   BuffyCount = 0;
   BuffyNotify = 0;
 
 #ifdef USE_IMAP
-  BuffyCount += imap_buffy_check (force);
+  BuffyCount += imap_buffy_check (force, check_stats);
 #endif
 
   /* check device ID and serial number instead of comparing paths */
@@ -785,19 +680,12 @@
     contex_sb.st_ino=0;
   }
 
-#ifdef USE_SIDEBAR
-  if (force) {
-    for (tmp = Incoming; tmp; tmp = tmp->next)
-      buffy_check(tmp, &contex_sb);
-  }
-#else
   for (tmp = Incoming; tmp; tmp = tmp->next)
-    buffy_check(tmp, &contex_sb);
-#endif
+    buffy_check(tmp, &contex_sb, check_stats);
 
 #ifdef USE_NOTMUCH
   for (tmp = VirtIncoming; tmp; tmp = tmp->next)
-    buffy_check(tmp, &contex_sb);
+    buffy_check(tmp, &contex_sb, check_stats);
 #endif
 
   BuffyDoneTime = BuffyTime;
