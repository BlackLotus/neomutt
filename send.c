/*
 * Copyright (C) 1996-2002,2004,2010,2012-2013 Michael R. Elkins <me@mutt.org>
 * 
 *     This program is free software; you can redistribute it and/or modify
 *     it under the terms of the GNU General Public License as published by
 *     the Free Software Foundation; either version 2 of the License, or
 *     (at your option) any later version.
 * 
 *     This program is distributed in the hope that it will be useful,
 *     but WITHOUT ANY WARRANTY; without even the implied warranty of
 *     MERCHANTABILITY or FITNESS FOR A PARTICULAR PURPOSE.  See the
 *     GNU General Public License for more details.
 * 
 *     You should have received a copy of the GNU General Public License
 *     along with this program; if not, write to the Free Software
 *     Foundation, Inc., 51 Franklin Street, Fifth Floor, Boston, MA  02110-1301, USA.
 */ 

#if HAVE_CONFIG_H
# include "config.h"
#endif

#include "mutt.h"
#include "mutt_curses.h"
#include "rfc2047.h"
#include "keymap.h"
#include "mime.h"
#include "mailbox.h"
#include "copy.h"
#include "mutt_crypt.h"
#include "mutt_idna.h"
#include "url.h"
#include "rfc3676.h"

#include <ctype.h>
#include <stdlib.h>
#include <unistd.h>
#include <string.h>
#include <errno.h>
#include <sys/stat.h>
#include <sys/wait.h>
#include <dirent.h>
#include <time.h>
#include <sys/types.h>
#include <utime.h>

#ifdef USE_NNTP
#include "nntp.h"
#include "mx.h"
#endif

#ifdef MIXMASTER
#include "remailer.h"
#endif

#ifdef USE_NOTMUCH
#include "mutt_notmuch.h"
#endif

static void append_signature (FILE *f)
{
  FILE *tmpfp;
  pid_t thepid;

  if (Signature && (tmpfp = mutt_open_read (Signature, &thepid)))
  {
    if (option (OPTSIGDASHES))
      fputs ("\n-- \n", f);
    mutt_copy_stream (tmpfp, f);
    safe_fclose (&tmpfp);
    if (thepid != -1)
      mutt_wait_filter (thepid);
  }
}

/* compare two e-mail addresses and return 1 if they are equivalent */
static int mutt_addrcmp (ADDRESS *a, ADDRESS *b)
{
  if (!a->mailbox || !b->mailbox)
    return 0;
  if (ascii_strcasecmp (a->mailbox, b->mailbox))
    return 0;
  return 1;
}

/* search an e-mail address in a list */
static int mutt_addrsrc (ADDRESS *a, ADDRESS *lst)
{
  for (; lst; lst = lst->next)
  {
    if (mutt_addrcmp (a, lst))
      return (1);
  }
  return (0);
}

/* removes addresses from "b" which are contained in "a" */
ADDRESS *mutt_remove_xrefs (ADDRESS *a, ADDRESS *b)
{
  ADDRESS *top, *p, *prev = NULL;

  top = b;
  while (b)
  {
    for (p = a; p; p = p->next)
    {
      if (mutt_addrcmp (p, b))
	break;
    }
    if (p)
    {
      if (prev)
      {
	prev->next = b->next;
	b->next = NULL;
	rfc822_free_address (&b);
	b = prev;
      }
      else
      {
	top = top->next;
	b->next = NULL;
	rfc822_free_address (&b);
	b = top;
      }
    }
    else
    {
      prev = b;
      b = b->next;
    }
  }
  return top;
}

/* remove any address which matches the current user.  if `leave_only' is
 * nonzero, don't remove the user's address if it is the only one in the list
 */
static ADDRESS *remove_user (ADDRESS *a, int leave_only)
{
  ADDRESS *top = NULL, *last = NULL;

  while (a)
  {
    if (!mutt_addr_is_user (a))
    {
      if (top)
      {
        last->next = a;
        last = last->next;
      }
      else
        last = top = a;
      a = a->next;
      last->next = NULL;
    }
    else
    {
      ADDRESS *tmp = a;
      
      a = a->next;
      if (!leave_only || a || last)
      {
	tmp->next = NULL;
	rfc822_free_address (&tmp);
      }
      else
	last = top = tmp;
    }
  }
  return top;
}

static ADDRESS *find_mailing_lists (ADDRESS *t, ADDRESS *c)
{
  ADDRESS *top = NULL, *ptr = NULL;

  for (; t || c; t = c, c = NULL)
  {
    for (; t; t = t->next)
    {
      if (mutt_is_mail_list (t) && !t->group)
      {
	if (top)
	{
	  ptr->next = rfc822_cpy_adr_real (t);
	  ptr = ptr->next;
	}
	else
	  ptr = top = rfc822_cpy_adr_real (t);
      }
    }
  }
  return top;
}

static int edit_address (ADDRESS **a, /* const */ char *field)
{
  char buf[HUGE_STRING];
  char *err = NULL;
  int idna_ok = 0;
  
  do
  {
    buf[0] = 0;
    mutt_addrlist_to_local (*a);
    rfc822_write_address (buf, sizeof (buf), *a, 0);
    if (mutt_get_field (field, buf, sizeof (buf), M_ALIAS) != 0)
      return (-1);
    rfc822_free_address (a);
    *a = mutt_expand_aliases (mutt_parse_adrlist (NULL, buf));
    if ((idna_ok = mutt_addrlist_to_intl (*a, &err)) != 0)
    {
      mutt_error (_("Error: '%s' is a bad IDN."), err);
      mutt_refresh ();
      mutt_sleep (2);
      FREE (&err);
    }
  } 
  while (idna_ok != 0);
  return 0;
}

static int edit_envelope (ENVELOPE *en, int flags)
{
  char buf[HUGE_STRING];
  LIST *uh = UserHeader;

#ifdef USE_NNTP
  if (option (OPTNEWSSEND))
  {
    if (en->newsgroups)
      strfcpy (buf, en->newsgroups, sizeof (buf));
    else
      buf[0] = 0;
    if (mutt_get_field ("Newsgroups: ", buf, sizeof (buf), 0) != 0)
      return (-1);
    FREE (&en->newsgroups);
    en->newsgroups = safe_strdup (buf);

    if (en->followup_to)
      strfcpy (buf, en->followup_to, sizeof (buf));
    else
      buf[0] = 0;
    if (option (OPTASKFOLLOWUP) && mutt_get_field ("Followup-To: ", buf, sizeof (buf), 0) != 0)
      return (-1);
    FREE (&en->followup_to);
    en->followup_to = safe_strdup (buf);

    if (en->x_comment_to)
      strfcpy (buf, en->x_comment_to, sizeof (buf));
    else
      buf[0] = 0;
    if (option (OPTXCOMMENTTO) && option (OPTASKXCOMMENTTO) && mutt_get_field ("X-Comment-To: ", buf, sizeof (buf), 0) != 0)
      return (-1);
    FREE (&en->x_comment_to);
    en->x_comment_to = safe_strdup (buf);
  }
  else
#endif
  {
    if (edit_address (&en->to, "To: ") == -1 || en->to == NULL)
      return (-1);
    if (option (OPTASKCC) && edit_address (&en->cc, "Cc: ") == -1)
      return (-1);
    if (option (OPTASKBCC) && edit_address (&en->bcc, "Bcc: ") == -1)
      return (-1);
  }

  if (en->subject)
  {
    if (option (OPTFASTREPLY))
      return (0);
    else
      strfcpy (buf, en->subject, sizeof (buf));
  }
  else
  {
    const char *p;

    buf[0] = 0;
    for (; uh; uh = uh->next)
    {
      if (ascii_strncasecmp ("subject:", uh->data, 8) == 0)
      {
	p = skip_email_wsp(uh->data + 8);
	strncpy (buf, p, sizeof (buf));
      }
    }
  }
  
  if (mutt_get_field ("Subject: ", buf, sizeof (buf), 0) != 0 ||
      (!buf[0] && query_quadoption (OPT_SUBJECT, _("No subject, abort?")) != M_NO))
  {
    mutt_message _("No subject, aborting.");
    return (-1);
  }
  mutt_str_replace (&en->subject, buf);

  return 0;
}

#ifdef USE_NNTP
char *nntp_get_header (const char *s)
{
  SKIPWS (s);
  return safe_strdup (s);
}
#endif

static void process_user_recips (ENVELOPE *env)
{
  LIST *uh = UserHeader;

  for (; uh; uh = uh->next)
  {
    if (ascii_strncasecmp ("to:", uh->data, 3) == 0)
      env->to = rfc822_parse_adrlist (env->to, uh->data + 3);
    else if (ascii_strncasecmp ("cc:", uh->data, 3) == 0)
      env->cc = rfc822_parse_adrlist (env->cc, uh->data + 3);
    else if (ascii_strncasecmp ("bcc:", uh->data, 4) == 0)
      env->bcc = rfc822_parse_adrlist (env->bcc, uh->data + 4);
#ifdef USE_NNTP
    else if (ascii_strncasecmp ("newsgroups:", uh->data, 11) == 0)
      env->newsgroups = nntp_get_header (uh->data + 11);
    else if (ascii_strncasecmp ("followup-to:", uh->data, 12) == 0)
      env->followup_to = nntp_get_header (uh->data + 12);
    else if (ascii_strncasecmp ("x-comment-to:", uh->data, 13) == 0)
      env->x_comment_to = nntp_get_header (uh->data + 13);
#endif
  }
}

static void process_user_header (ENVELOPE *env)
{
  LIST *uh = UserHeader;
  LIST *last = env->userhdrs;

  if (last)
    while (last->next)
      last = last->next;

  for (; uh; uh = uh->next)
  {
    if (ascii_strncasecmp ("from:", uh->data, 5) == 0)
    {
      /* User has specified a default From: address.  Remove default address */
      rfc822_free_address (&env->from);
      env->from = rfc822_parse_adrlist (env->from, uh->data + 5);
    }
    else if (ascii_strncasecmp ("reply-to:", uh->data, 9) == 0)
    {
      rfc822_free_address (&env->reply_to);
      env->reply_to = rfc822_parse_adrlist (env->reply_to, uh->data + 9);
    }
    else if (ascii_strncasecmp ("message-id:", uh->data, 11) == 0)
    {
      char *tmp = mutt_extract_message_id (uh->data + 11, NULL);
      if (rfc822_valid_msgid (tmp) >= 0)
      {
	FREE(&env->message_id);
	env->message_id = tmp;
      } else
	FREE(&tmp);
    }
    else if (ascii_strncasecmp ("to:", uh->data, 3) != 0 &&
	     ascii_strncasecmp ("cc:", uh->data, 3) != 0 &&
	     ascii_strncasecmp ("bcc:", uh->data, 4) != 0 &&
#ifdef USE_NNTP
	     ascii_strncasecmp ("newsgroups:", uh->data, 11) != 0 &&
	     ascii_strncasecmp ("followup-to:", uh->data, 12) != 0 &&
	     ascii_strncasecmp ("x-comment-to:", uh->data, 13) != 0 &&
#endif
	     ascii_strncasecmp ("supersedes:", uh->data, 11) != 0 &&
	     ascii_strncasecmp ("subject:", uh->data, 8) != 0 &&
	     ascii_strncasecmp ("return-path:", uh->data, 12) != 0)
    {
      if (last)
      {
	last->next = mutt_new_list ();
	last = last->next;
      }
      else
	last = env->userhdrs = mutt_new_list ();
      last->data = safe_strdup (uh->data);
    }
  }
}

LIST *mutt_copy_list (LIST *p)
{
  LIST *t, *r=NULL, *l=NULL;

  for (; p; p = p->next)
  {
    t = (LIST *) safe_malloc (sizeof (LIST));
    t->data = safe_strdup (p->data);
    t->next = NULL;
    if (l)
    {
      r->next = t;
      r = r->next;
    }
    else
      l = r = t;
  }
  return (l);
}

void mutt_forward_intro (FILE *fp, HEADER *cur)
{
  char buffer[STRING];
  
  fputs ("----- Forwarded message from ", fp);
  buffer[0] = 0;
  rfc822_write_address (buffer, sizeof (buffer), cur->env->from, 1);
  fputs (buffer, fp);
  fputs (" -----\n\n", fp);
}

void mutt_forward_trailer (FILE *fp)
{
  fputs ("\n----- End forwarded message -----\n", fp);
}


static int include_forward (CONTEXT *ctx, HEADER *cur, FILE *out)
{
  int chflags = CH_DECODE, cmflags = 0;
  
  mutt_parse_mime_message (ctx, cur);
  mutt_message_hook (ctx, cur, M_MESSAGEHOOK);

  if (WithCrypto && (cur->security & ENCRYPT) && option (OPTFORWDECODE))
  {
    /* make sure we have the user's passphrase before proceeding... */
    crypt_valid_passphrase (cur->security);
  }

  mutt_forward_intro (out, cur);

  if (option (OPTFORWDECODE))
  {
    cmflags |= M_CM_DECODE | M_CM_CHARCONV;
    if (option (OPTWEED))
    {
      chflags |= CH_WEED | CH_REORDER;
      cmflags |= M_CM_WEED;
    }
  }
  if (option (OPTFORWQUOTE))
    cmflags |= M_CM_PREFIX;

  /* wrapping headers for forwarding is considered a display
   * rather than send action */
  chflags |= CH_DISPLAY;

  mutt_copy_message (out, ctx, cur, cmflags, chflags);
  mutt_forward_trailer (out);
  return 0;
}

void mutt_make_attribution (CONTEXT *ctx, HEADER *cur, FILE *out)
{
  char buffer[LONG_STRING];
  if (Attribution)
  {
    mutt_make_string (buffer, sizeof (buffer), Attribution, ctx, cur);
    fputs (buffer, out);
    fputc ('\n', out);
  }
}

void mutt_make_post_indent (CONTEXT *ctx, HEADER *cur, FILE *out)
{
  char buffer[STRING];
  if (PostIndentString)
  {
    mutt_make_string (buffer, sizeof (buffer), PostIndentString, ctx, cur);
    fputs (buffer, out);
    fputc ('\n', out);
  }
}

static int include_reply (CONTEXT *ctx, HEADER *cur, FILE *out)
{
  int cmflags = M_CM_PREFIX | M_CM_DECODE | M_CM_CHARCONV | M_CM_REPLYING;
  int chflags = CH_DECODE;

  if (WithCrypto && (cur->security & ENCRYPT))
  {
    /* make sure we have the user's passphrase before proceeding... */
    crypt_valid_passphrase (cur->security);
  }

  mutt_parse_mime_message (ctx, cur);
  mutt_message_hook (ctx, cur, M_MESSAGEHOOK);
  
  mutt_make_attribution (ctx, cur, out);
  
  if (!option (OPTHEADER))
    cmflags |= M_CM_NOHEADER;
  if (option (OPTWEED))
  {
    chflags |= CH_WEED | CH_REORDER;
    cmflags |= M_CM_WEED;
  }

  mutt_copy_message (out, ctx, cur, cmflags, chflags);

  mutt_make_post_indent (ctx, cur, out);
  
  return 0;
}

static int default_to (ADDRESS **to, ENVELOPE *env, int flags, int hmfupto)
{
  char prompt[STRING];

  if (flags && env->mail_followup_to && hmfupto == M_YES) 
  {
    rfc822_append (to, env->mail_followup_to, 1);
    return 0;
  }

  /* Exit now if we're setting up the default Cc list for list-reply
   * (only set if Mail-Followup-To is present and honoured).
   */
  if (flags & SENDLISTREPLY)
    return 0;

  if (!option(OPTREPLYSELF) && mutt_addr_is_user (env->from))
  {
    /* mail is from the user, assume replying to recipients */
    rfc822_append (to, env->to, 1);
  }
  else if (env->reply_to)
  {
    if ((mutt_addrcmp (env->from, env->reply_to) && !env->reply_to->next) || 
	(option (OPTIGNORELISTREPLYTO) &&
	mutt_is_mail_list (env->reply_to) &&
	(mutt_addrsrc (env->reply_to, env->to) ||
	mutt_addrsrc (env->reply_to, env->cc))))
    {
      /* If the Reply-To: address is a mailing list, assume that it was
       * put there by the mailing list, and use the From: address
       * 
       * We also take the from header if our correspondent has a reply-to
       * header which is identical to the electronic mail address given
       * in his From header.
       * 
       */
      rfc822_append (to, env->from, 0);
    }
    else if (!(mutt_addrcmp (env->from, env->reply_to) && 
	       !env->reply_to->next) &&
	     quadoption (OPT_REPLYTO) != M_YES)
    {
      /* There are quite a few mailing lists which set the Reply-To:
       * header field to the list address, which makes it quite impossible
       * to send a message to only the sender of the message.  This
       * provides a way to do that.
       */
      /* L10N:
         Asks whether the user respects the reply-to header.
         If she says no, mutt will reply to the from header's address instead. */
      snprintf (prompt, sizeof (prompt), _("Reply to %s%s?"),
		env->reply_to->mailbox, 
		env->reply_to->next?",...":"");
      switch (query_quadoption (OPT_REPLYTO, prompt))
      {
      case M_YES:
	rfc822_append (to, env->reply_to, 0);
	break;

      case M_NO:
	rfc822_append (to, env->from, 0);
	break;

      default:
	return (-1); /* abort */
      }
    }
    else
      rfc822_append (to, env->reply_to, 0);
  }
  else
    rfc822_append (to, env->from, 0);

  return (0);
}

int mutt_fetch_recips (ENVELOPE *out, ENVELOPE *in, int flags)
{
  char prompt[STRING];
  ADDRESS *tmp;
  int hmfupto = -1;

  if ((flags & (SENDLISTREPLY|SENDGROUPREPLY)) && in->mail_followup_to)
  {
    snprintf (prompt, sizeof (prompt), _("Follow-up to %s%s?"),
	      in->mail_followup_to->mailbox,
	      in->mail_followup_to->next ? ",..." : "");

    if ((hmfupto = query_quadoption (OPT_MFUPTO, prompt)) == -1)
      return -1;
  }

  if (flags & SENDLISTREPLY)
  {
    tmp = find_mailing_lists (in->to, in->cc);
    rfc822_append (&out->to, tmp, 0);
    rfc822_free_address (&tmp);

    if (in->mail_followup_to && hmfupto == M_YES &&
        default_to (&out->cc, in, flags & SENDLISTREPLY, hmfupto) == -1)
      return (-1); /* abort */
  }
  else
  {
    if (default_to (&out->to, in, flags & SENDGROUPREPLY, hmfupto) == -1)
      return (-1); /* abort */

    if ((flags & SENDGROUPREPLY) && (!in->mail_followup_to || hmfupto != M_YES))
    {
      /* if(!mutt_addr_is_user(in->to)) */
      rfc822_append (&out->cc, in->to, 1);
      rfc822_append (&out->cc, in->cc, 1);
    }
  }
  return 0;
}

LIST *mutt_make_references(ENVELOPE *e)
{
  LIST *t = NULL, *l = NULL;

  if (e->references)
    l = mutt_copy_list (e->references);
  else
    l = mutt_copy_list (e->in_reply_to);
  
  if (e->message_id)
  {
    t = mutt_new_list();
    t->data = safe_strdup(e->message_id);
    t->next = l;
    l = t;
  }
  
  return l;
}

void mutt_fix_reply_recipients (ENVELOPE *env)
{
  if (! option (OPTMETOO))
  {
    /* the order is important here.  do the CC: first so that if the
     * the user is the only recipient, it ends up on the TO: field
     */
    env->cc = remove_user (env->cc, (env->to == NULL));
    env->to = remove_user (env->to, (env->cc == NULL));
  }
  
  /* the CC field can get cluttered, especially with lists */
  env->to = mutt_remove_duplicates (env->to);
  env->cc = mutt_remove_duplicates (env->cc);
  env->cc = mutt_remove_xrefs (env->to, env->cc);
  
  if (env->cc && !env->to)
  {
    env->to = env->cc;
    env->cc = NULL;
  }
}

void mutt_make_forward_subject (ENVELOPE *env, CONTEXT *ctx, HEADER *cur)
{
  char buffer[STRING];

  /* set the default subject for the message. */
  mutt_make_string (buffer, sizeof (buffer), NONULL(ForwFmt), ctx, cur);
  mutt_str_replace (&env->subject, buffer);
}

void mutt_make_misc_reply_headers (ENVELOPE *env, CONTEXT *ctx,
				    HEADER *cur, ENVELOPE *curenv)
{
  /* This takes precedence over a subject that might have
   * been taken from a List-Post header.  Is that correct?
   */
  if (curenv->real_subj)
  {
    FREE (&env->subject);
    env->subject = safe_malloc (mutt_strlen (curenv->real_subj) + 5);
    sprintf (env->subject, "Re: %s", curenv->real_subj);	/* __SPRINTF_CHECKED__ */
  }
  else if (!env->subject)
    env->subject = safe_strdup ("Re: your mail");
}

void mutt_add_to_reference_headers (ENVELOPE *env, ENVELOPE *curenv, LIST ***pp, LIST ***qq)
{
  LIST **p = NULL, **q = NULL;

  if (pp) p = *pp;
  if (qq) q = *qq;
  
  if (!p) p = &env->references;
  if (!q) q = &env->in_reply_to;
  
  while (*p) p = &(*p)->next;
  while (*q) q = &(*q)->next;
  
  *p = mutt_make_references (curenv);
  
  if (curenv->message_id)
  {
    *q = mutt_new_list();
    (*q)->data = safe_strdup (curenv->message_id);
  }
  
  if (pp) *pp = p;
  if (qq) *qq = q;
  
#ifdef USE_NNTP
  if (option (OPTNEWSSEND) && option (OPTXCOMMENTTO) && curenv->from)
    env->x_comment_to = safe_strdup (mutt_get_name (curenv->from));
#endif
}

static void 
mutt_make_reference_headers (ENVELOPE *curenv, ENVELOPE *env, CONTEXT *ctx)
{
  env->references = NULL;
  env->in_reply_to = NULL;
  
  if (!curenv)
  {
    HEADER *h;
    LIST **p = NULL, **q = NULL;
    int i;
    
    for(i = 0; i < ctx->vcount; i++)
    {
      h = ctx->hdrs[ctx->v2r[i]];
      if (h->tagged)
	mutt_add_to_reference_headers (env, h->env, &p, &q);
    }
  }
  else
    mutt_add_to_reference_headers (env, curenv, NULL, NULL);

  /* if there's more than entry in In-Reply-To (i.e. message has
     multiple parents), don't generate a References: header as it's
     discouraged by RfC2822, sect. 3.6.4 */
  if (ctx->tagged > 0 && env->in_reply_to && env->in_reply_to->next)
    mutt_free_list (&env->references);
}

static int
envelope_defaults (ENVELOPE *env, CONTEXT *ctx, HEADER *cur, int flags)
{
  ENVELOPE *curenv = NULL;
  int i = 0, tag = 0;

  if (!cur)
  {
    tag = 1;
    for (i = 0; i < ctx->vcount; i++)
      if (ctx->hdrs[ctx->v2r[i]]->tagged)
      {
	cur = ctx->hdrs[ctx->v2r[i]];
	curenv = cur->env;
	break;
      }

    if (!cur)
    {
      /* This could happen if the user tagged some messages and then did
       * a limit such that none of the tagged message are visible.
       */
      mutt_error _("No tagged messages are visible!");
      return (-1);
    }
  }
  else
    curenv = cur->env;

  if (flags & SENDREPLY)
  {
#ifdef USE_NNTP
    if ((flags & SENDNEWS))
    {
      /* in case followup set Newsgroups: with Followup-To: if it present */
      if (!env->newsgroups && curenv &&
	  mutt_strcasecmp (curenv->followup_to, "poster"))
	env->newsgroups = safe_strdup (curenv->followup_to);
    }
    else
#endif
    if (tag)
    {
      HEADER *h;

      for (i = 0; i < ctx->vcount; i++)
      {
	h = ctx->hdrs[ctx->v2r[i]];
	if (h->tagged && mutt_fetch_recips (env, h->env, flags) == -1)
	  return -1;
      }
    }
    else if (mutt_fetch_recips (env, curenv, flags) == -1)
      return -1;

    if ((flags & SENDLISTREPLY) && !env->to)
    {
      mutt_error _("No mailing lists found!");
      return (-1);
    }

    mutt_make_misc_reply_headers (env, ctx, cur, curenv);
    mutt_make_reference_headers (tag ? NULL : curenv, env, ctx);
  }
  else if (flags & SENDFORWARD)
    mutt_make_forward_subject (env, ctx, cur);

  return (0);
}

static int
generate_body (FILE *tempfp,	/* stream for outgoing message */
	       HEADER *msg,	/* header for outgoing message */
	       int flags,	/* compose mode */
	       CONTEXT *ctx,	/* current mailbox */
	       HEADER *cur)	/* current message */
{
  int i;
  HEADER *h;
  BODY *tmp;

  if (flags & SENDREPLY)
  {
    if ((i = query_quadoption (OPT_INCLUDE, _("Include message in reply?"))) == -1)
      return (-1);

    if (i == M_YES)
    {
      mutt_message _("Including quoted message...");
      if (!cur)
      {
	for (i = 0; i < ctx->vcount; i++)
	{
	  h = ctx->hdrs[ctx->v2r[i]];
	  if (h->tagged)
	  {
	    if (include_reply (ctx, h, tempfp) == -1)
	    {
	      mutt_error _("Could not include all requested messages!");
	      return (-1);
	    }
	    fputc ('\n', tempfp);
	  }
	}
      }
      else
	include_reply (ctx, cur, tempfp);

    }
  }
  else if (flags & SENDFORWARD)
  {
    if ((i = query_quadoption (OPT_MIMEFWD, _("Forward as attachment?"))) == M_YES)
    {
      BODY *last = msg->content;

      mutt_message _("Preparing forwarded message...");
      
      while (last && last->next)
	last = last->next;

      if (cur)
      {
	tmp = mutt_make_message_attach (ctx, cur, 0);
	if (last)
	  last->next = tmp;
	else
	  msg->content = tmp;
      }
      else
      {
	for (i = 0; i < ctx->vcount; i++)
	{
	  if (ctx->hdrs[ctx->v2r[i]]->tagged)
	  {
	    tmp = mutt_make_message_attach (ctx, ctx->hdrs[ctx->v2r[i]], 0);
	    if (last)
	    {
	      last->next = tmp;
	      last = tmp;
	    }
	    else
	      last = msg->content = tmp;
	  }
	}
      }
    }
    else if (i != -1)
    {
      if (cur)
	include_forward (ctx, cur, tempfp);
      else
	for (i=0; i < ctx->vcount; i++)
	  if (ctx->hdrs[ctx->v2r[i]]->tagged)
	    include_forward (ctx, ctx->hdrs[ctx->v2r[i]], tempfp);
    }
    else if (i == -1)
      return -1;
  }
  /* if (WithCrypto && (flags & SENDKEY)) */
  else if ((WithCrypto & APPLICATION_PGP) && (flags & SENDKEY)) 
  {
    BODY *tmp;

    if ((WithCrypto & APPLICATION_PGP)
        && (tmp = crypt_pgp_make_key_attachment (NULL)) == NULL)
      return -1;

    tmp->next = msg->content;
    msg->content = tmp;
  }

  mutt_clear_error ();

  return (0);
}

void mutt_set_followup_to (ENVELOPE *e)
{
  ADDRESS *t = NULL;
  ADDRESS *from;

  /* 
   * Only generate the Mail-Followup-To if the user has requested it, and
   * it hasn't already been set
   */

  if (!option (OPTFOLLOWUPTO))
    return;
#ifdef USE_NNTP
  if (option (OPTNEWSSEND))
  {
    if (!e->followup_to && e->newsgroups && (strrchr (e->newsgroups, ',')))
      e->followup_to = safe_strdup (e->newsgroups);
    return;
  }
#endif

  if (!e->mail_followup_to)
  {
    if (mutt_is_list_cc (0, e->to, e->cc))
    {
      /* 
       * this message goes to known mailing lists, so create a proper
       * mail-followup-to header
       */

      t = rfc822_append (&e->mail_followup_to, e->to, 0);
      rfc822_append (&t, e->cc, 1);
    }

    /* remove ourselves from the mail-followup-to header */
    e->mail_followup_to = remove_user (e->mail_followup_to, 0);

    /*
     * If we are not subscribed to any of the lists in question,
     * re-add ourselves to the mail-followup-to header.  The 
     * mail-followup-to header generated is a no-op with group-reply,
     * but makes sure list-reply has the desired effect.
     */

    if (e->mail_followup_to && !mutt_is_list_recipient (0, e->to, e->cc))
    {
      if (e->reply_to)
	from = rfc822_cpy_adr (e->reply_to, 0);
      else if (e->from)
	from = rfc822_cpy_adr (e->from, 0);
      else
	from = mutt_default_from ();
      
      if (from)
      {
	/* Normally, this loop will not even be entered. */
	for (t = from; t && t->next; t = t->next)
	  ;
	
	t->next = e->mail_followup_to; 	/* t cannot be NULL at this point. */
	e->mail_followup_to = from;
      }
    }
    
    e->mail_followup_to = mutt_remove_duplicates (e->mail_followup_to);
    
  }
}


/* look through the recipients of the message we are replying to, and if
   we find an address that matches $alternates, we use that as the default
   from field */
static ADDRESS *set_reverse_name (ENVELOPE *env)
{
  ADDRESS *tmp;

  for (tmp = env->to; tmp; tmp = tmp->next)
  {
    if (mutt_addr_is_user (tmp))
      break;
  }
  if (!tmp)
  {
    for (tmp = env->cc; tmp; tmp = tmp->next)
    {
      if (mutt_addr_is_user (tmp))
	break;
    }
  }
  if (!tmp && mutt_addr_is_user (env->from))
    tmp = env->from;
  if (tmp)
  {
    tmp = rfc822_cpy_adr_real (tmp);
    /* when $reverse_realname is not set, clear the personal name so that it
     * may be set vi a reply- or send-hook.
     */
    if (!option (OPTREVREAL))
      FREE (&tmp->personal);
  }
  return (tmp);
}

ADDRESS *mutt_default_from (void)
{
  ADDRESS *adr;
  const char *fqdn = mutt_fqdn(1);

  /* 
   * Note: We let $from override $realname here.  Is this the right
   * thing to do? 
   */

  if (From)
    adr = rfc822_cpy_adr_real (From);
  else if (option (OPTUSEDOMAIN))
  {
    adr = rfc822_new_address ();
    adr->mailbox = safe_malloc (mutt_strlen (Username) + mutt_strlen (fqdn) + 2);
    sprintf (adr->mailbox, "%s@%s", NONULL(Username), NONULL(fqdn));	/* __SPRINTF_CHECKED__ */
  }
  else
  {
    adr = rfc822_new_address ();
    adr->mailbox = safe_strdup (NONULL(Username));
  }
  
  return (adr);
}

static int send_message (HEADER *msg)
{  
  char tempfile[_POSIX_PATH_MAX];
  FILE *tempfp;
  int i;
#ifdef USE_SMTP
  short old_write_bcc;
#endif
  
  /* Write out the message in MIME form. */
  mutt_mktemp (tempfile, sizeof (tempfile));
  if ((tempfp = safe_fopen (tempfile, "w")) == NULL)
    return (-1);

#ifdef USE_SMTP
  old_write_bcc = option (OPTWRITEBCC);
  if (SmtpUrl)
    unset_option (OPTWRITEBCC);
#endif
#ifdef MIXMASTER
  mutt_write_rfc822_header (tempfp, msg->env, msg->content, 0, msg->chain ? 1 : 0);
#endif
#ifndef MIXMASTER
  mutt_write_rfc822_header (tempfp, msg->env, msg->content, 0, 0);
#endif
#ifdef USE_SMTP
  if (old_write_bcc)
    set_option (OPTWRITEBCC);
#endif
  
  fputc ('\n', tempfp); /* tie off the header. */

  if ((mutt_write_mime_body (msg->content, tempfp) == -1))
  {
    safe_fclose (&tempfp);
    unlink (tempfile);
    return (-1);
  }
  
  if (fclose (tempfp) != 0)
  {
    mutt_perror (tempfile);
    unlink (tempfile);
    return (-1);
  }

#ifdef MIXMASTER
  if (msg->chain)
    return mix_send_message (msg->chain, tempfile);
#endif

#if USE_SMTP
#ifdef USE_NNTP
  if (!option (OPTNEWSSEND))
#endif
  if (SmtpUrl)
      return mutt_smtp_send (msg->env->from, msg->env->to, msg->env->cc,
                             msg->env->bcc, tempfile,
                             (msg->content->encoding == ENC8BIT));
#endif /* USE_SMTP */

  i = mutt_invoke_sendmail (msg->env->from, msg->env->to, msg->env->cc, 
			    msg->env->bcc, tempfile,
                            (msg->content->encoding == ENC8BIT));
  return (i);
}

/* rfc2047 encode the content-descriptions */
void mutt_encode_descriptions (BODY *b, short recurse)
{
  BODY *t;

  for (t = b; t; t = t->next)
  {
    if (t->description)
    {
      rfc2047_encode_string (&t->description);
    }
    if (recurse && t->parts)
      mutt_encode_descriptions (t->parts, recurse);
  }
}

/* rfc2047 decode them in case of an error */
static void decode_descriptions (BODY *b)
{
  BODY *t;
  
  for (t = b; t; t = t->next)
  {
    if (t->description)
    {
      rfc2047_decode (&t->description);
    }
    if (t->parts)
      decode_descriptions (t->parts);
  }
}

static void fix_end_of_file (const char *data)
{
  FILE *fp;
  int c;
  
  if ((fp = safe_fopen (data, "a+")) == NULL)
    return;
  fseek (fp,-1,SEEK_END);
  if ((c = fgetc(fp)) != '\n')
    fputc ('\n', fp);
  safe_fclose (&fp);
}

int mutt_resend_message (FILE *fp, CONTEXT *ctx, HEADER *cur)
{
  HEADER *msg = mutt_new_header ();
  
  if (mutt_prepare_template (fp, ctx, msg, cur, 1) < 0)
    return -1;

  if (WithCrypto)
  {
    /* mutt_prepare_template doesn't always flip on an application bit.
     * so fix that here */
    if (!(msg->security & (APPLICATION_SMIME | APPLICATION_PGP)))
    {
      if ((WithCrypto & APPLICATION_SMIME) && option (OPTSMIMEISDEFAULT))
        msg->security |= APPLICATION_SMIME;
      else if (WithCrypto & APPLICATION_PGP)
        msg->security |= APPLICATION_PGP;
      else
        msg->security |= APPLICATION_SMIME;
    }

    if (option (OPTCRYPTOPPORTUNISTICENCRYPT))
    {
      msg->security |= OPPENCRYPT;
      crypt_opportunistic_encrypt(msg);
    }
  }

  return ci_send_message (SENDRESEND, msg, NULL, ctx, cur);
}

static int is_reply (HEADER *reply, HEADER *orig)
{
  return mutt_find_list (orig->env->references, reply->env->message_id) ||
         mutt_find_list (orig->env->in_reply_to, reply->env->message_id);
}

static int has_recips (ADDRESS *a)
{
  int c = 0;

  for ( ; a; a = a->next)
  {
    if (!a->mailbox || a->group)
      continue;
    c++;
  }
  return c;
}

/*
 * Returns 0 if the message was successfully sent
 *        -1 if the message was aborted or an error occurred
 *         1 if the message was postponed
 */
int
ci_send_message (int flags,		/* send mode */
		 HEADER *msg,		/* template to use for new message */
		 char *tempfile,	/* file specified by -i or -H */
		 CONTEXT *ctx,		/* current mailbox */
		 HEADER *cur)		/* current message */
{
  char buffer[LONG_STRING];
  char fcc[_POSIX_PATH_MAX] = ""; /* where to copy this message */
  FILE *tempfp = NULL;
  BODY *pbody;
  int i, killfrom = 0;
  int fcc_error = 0;
  int free_clear_content = 0;

  BODY *save_content = NULL;
  BODY *clear_content = NULL;
  char *pgpkeylist = NULL;
  /* save current value of "pgp_sign_as"  and "smime_default_key" */
  char *pgp_signas = NULL;
  char *smime_default_key = NULL;
  char *tag = NULL, *err = NULL;
  char *ctype;
  char *finalpath = NULL;

  int rv = -1;
  
#ifdef USE_NNTP
  if (flags & SENDNEWS)
    set_option (OPTNEWSSEND);
  else
    unset_option (OPTNEWSSEND);
#endif

  if (!flags && !msg && quadoption (OPT_RECALL) != M_NO &&
      mutt_num_postponed (1))
  {
    /* If the user is composing a new message, check to see if there
     * are any postponed messages first.
     */
    if ((i = query_quadoption (OPT_RECALL, _("Recall postponed message?"))) == -1)
      return rv;

    if(i == M_YES)
      flags |= SENDPOSTPONED;
  }
  
  
  if (flags & SENDPOSTPONED)
  {
    if (WithCrypto & APPLICATION_PGP)
      pgp_signas = safe_strdup(PgpSignAs);
    if (WithCrypto & APPLICATION_SMIME)
      smime_default_key = safe_strdup(SmimeDefaultKey);
  }

  /* Delay expansion of aliases until absolutely necessary--shouldn't
   * be necessary unless we are prompting the user or about to execute a
   * send-hook.
   */

  if (!msg)
  {
    msg = mutt_new_header ();

    if (flags == SENDPOSTPONED)
    {
      if ((flags = mutt_get_postponed (ctx, msg, &cur, fcc, sizeof (fcc))) < 0)
	goto cleanup;
#ifdef USE_NNTP
      /*
       * If postponed message is a news article, it have
       * a "Newsgroups:" header line, then set appropriate flag.
       */
      if (msg->env->newsgroups)
      {
	flags |= SENDNEWS;
	set_option (OPTNEWSSEND);
      }
      else
      {
	flags &= ~SENDNEWS;
	unset_option (OPTNEWSSEND);
      }
#endif
    }

    if (flags & (SENDPOSTPONED|SENDRESEND))
    {
      if ((tempfp = safe_fopen (msg->content->filename, "a+")) == NULL)
      {
	mutt_perror (msg->content->filename);
	goto cleanup;
      }
    }

    if (!msg->env)
      msg->env = mutt_new_envelope ();
  }

  /* Parse and use an eventual list-post header */
  if ((flags & SENDLISTREPLY) 
      && cur && cur->env && cur->env->list_post) 
  {
    /* Use any list-post header as a template */
    url_parse_mailto (msg->env, NULL, cur->env->list_post);
    /* We don't let them set the sender's address. */
    rfc822_free_address (&msg->env->from);
  }
  
  if (! (flags & (SENDKEY | SENDPOSTPONED | SENDRESEND)))
  {
    /* When SENDDRAFTFILE is set, the caller has already
     * created the "parent" body structure.
     */
    if (! (flags & SENDDRAFTFILE))
    {
      pbody = mutt_new_body ();
      pbody->next = msg->content; /* don't kill command-line attachments */
      msg->content = pbody;

      if (!(ctype = safe_strdup (ContentType)))
        ctype = safe_strdup ("text/plain");
      mutt_parse_content_type (ctype, msg->content);
      FREE (&ctype);
      msg->content->unlink = 1;
      msg->content->use_disp = 0;
      msg->content->disposition = DISPINLINE;

      if (!tempfile)
      {
        mutt_mktemp (buffer, sizeof (buffer));
        tempfp = safe_fopen (buffer, "w+");
        msg->content->filename = safe_strdup (buffer);
      }
      else
      {
        tempfp = safe_fopen (tempfile, "a+");
        msg->content->filename = safe_strdup (tempfile);
      }
    }
    else
      tempfp = safe_fopen (msg->content->filename, "a+");

    if (!tempfp)
    {
      dprint(1,(debugfile, "newsend_message: can't create tempfile %s (errno=%d)\n", msg->content->filename, errno));
      mutt_perror (msg->content->filename);
      goto cleanup;
    }
  }

  /* this is handled here so that the user can match ~f in send-hook */
  if (cur && option (OPTREVNAME) && !(flags & (SENDPOSTPONED|SENDRESEND)))
  {
    /* we shouldn't have to worry about freeing `msg->env->from' before
     * setting it here since this code will only execute when doing some
     * sort of reply.  the pointer will only be set when using the -H command
     * line option.
     *
     * We shouldn't have to worry about alias expansion here since we are
     * either replying to a real or postponed message, therefore no aliases
     * should exist since the user has not had the opportunity to add
     * addresses to the list.  We just have to ensure the postponed messages
     * have their aliases expanded.
     */

    msg->env->from = set_reverse_name (cur->env);
  }

  if (! (flags & (SENDPOSTPONED|SENDRESEND)) &&
      ! ((flags & SENDDRAFTFILE) && option (OPTRESUMEDRAFTFILES)))
  {
    if ((flags & (SENDREPLY | SENDFORWARD)) && ctx &&
	envelope_defaults (msg->env, ctx, cur, flags) == -1)
      goto cleanup;

    if (option (OPTHDRS))
      process_user_recips (msg->env);

    /* Expand aliases and remove duplicates/crossrefs */
    mutt_expand_aliases_env (msg->env);
    
    if (flags & SENDREPLY)
      mutt_fix_reply_recipients (msg->env);

#ifdef USE_NNTP
    if ((flags & SENDNEWS) && ctx && ctx->magic == M_NNTP && !msg->env->newsgroups)
      msg->env->newsgroups = safe_strdup (((NNTP_DATA *)ctx->data)->group);
#endif

    if (! (flags & (SENDMAILX|SENDBATCH)) &&
	! (option (OPTAUTOEDIT) && option (OPTEDITHDRS)) &&
	! ((flags & SENDREPLY) && option (OPTFASTREPLY)))
    {
      if (edit_envelope (msg->env, flags) == -1)
	goto cleanup;
    }

    /* the from address must be set here regardless of whether or not
     * $use_from is set so that the `~P' (from you) operator in send-hook
     * patterns will work.  if $use_from is unset, the from address is killed
     * after send-hooks are evaluated */

    if (!msg->env->from)
    {
      msg->env->from = mutt_default_from ();
      killfrom = 1;
    }

    if ((flags & SENDREPLY) && cur)
    {
      /* change setting based upon message we are replying to */
      mutt_message_hook (ctx, cur, M_REPLYHOOK);

      /*
       * set the replied flag for the message we are generating so that the
       * user can use ~Q in a send-hook to know when reply-hook's are also
       * being used.
       */
      msg->replied = 1;
    }

    /* change settings based upon recipients */
    
    mutt_message_hook (NULL, msg, M_SENDHOOK);

    /*
     * Unset the replied flag from the message we are composing since it is
     * no longer required.  This is done here because the FCC'd copy of
     * this message was erroneously get the 'R'eplied flag when stored in
     * a maildir-style mailbox.
     */
    msg->replied = 0;

    if (! (flags & SENDKEY))
    {
      if (option (OPTTEXTFLOWED) && msg->content->type == TYPETEXT && !ascii_strcasecmp (msg->content->subtype, "plain"))
        mutt_set_parameter ("format", "flowed", &msg->content->parameter);
    }

    /* $use_from and/or $from might have changed in a send-hook */
    if (killfrom)
    {
      rfc822_free_address (&msg->env->from);
      if (option (OPTUSEFROM) && !(flags & (SENDPOSTPONED|SENDRESEND)))
	msg->env->from = mutt_default_from ();
      killfrom = 0;
    }

    if (option (OPTHDRS))
      process_user_header (msg->env);

    if (flags & SENDBATCH)
       mutt_copy_stream (stdin, tempfp);

    if (option (OPTSIGONTOP) && ! (flags & (SENDMAILX|SENDKEY|SENDBATCH))
	&& Editor && mutt_strcmp (Editor, "builtin") != 0)
      append_signature (tempfp);

    /* include replies/forwarded messages, unless we are given a template */
    if (!tempfile && (ctx || !(flags & (SENDREPLY|SENDFORWARD)))
	&& generate_body (tempfp, msg, flags, ctx, cur) == -1)
      goto cleanup;

    if (!option (OPTSIGONTOP) && ! (flags & (SENDMAILX|SENDKEY|SENDBATCH))
	&& Editor && mutt_strcmp (Editor, "builtin") != 0)
      append_signature (tempfp);
  }
  
  /* 
   * This hook is even called for postponed messages, and can, e.g., be
   * used for setting the editor, the sendmail path, or the
   * envelope sender.
   */
  mutt_message_hook (NULL, msg, M_SEND2HOOK);

  /* wait until now to set the real name portion of our return address so
     that $realname can be set in a send-hook */
  if (msg->env->from && !msg->env->from->personal
      && !(flags & (SENDRESEND|SENDPOSTPONED)))
    msg->env->from->personal = safe_strdup (Realname);

  if (!((WithCrypto & APPLICATION_PGP) && (flags & SENDKEY)))
    safe_fclose (&tempfp);

  if (flags & SENDMAILX)
  {
    if (mutt_builtin_editor (msg->content->filename, msg, cur) == -1)
      goto cleanup;
  }
  else if (! (flags & SENDBATCH))
  {
    struct stat st;
    time_t mtime = mutt_decrease_mtime (msg->content->filename, NULL);

    mutt_update_encoding (msg->content);

    /*
     * Select whether or not the user's editor should be called now.  We
     * don't want to do this when:
     * 1) we are sending a key/cert
     * 2) we are forwarding a message and the user doesn't want to edit it.
     *    This is controlled by the quadoption $forward_edit.  However, if
     *    both $edit_headers and $autoedit are set, we want to ignore the
     *    setting of $forward_edit because the user probably needs to add the
     *    recipients.
     */
    if (! (flags & SENDKEY) &&
	((flags & SENDFORWARD) == 0 ||
	 (option (OPTEDITHDRS) && option (OPTAUTOEDIT)) ||
	 query_quadoption (OPT_FORWEDIT, _("Edit forwarded message?")) == M_YES))
    {
      /* If the this isn't a text message, look for a mailcap edit command */
      if (mutt_needs_mailcap (msg->content))
      {
	if (!mutt_edit_attachment (msg->content))
          goto cleanup;
      }
      else if (!Editor || mutt_strcmp ("builtin", Editor) == 0)
	mutt_builtin_editor (msg->content->filename, msg, cur);
      else if (option (OPTEDITHDRS))
      {
	mutt_env_to_local (msg->env);
	mutt_edit_headers (Editor, msg->content->filename, msg, fcc, sizeof (fcc));
	mutt_env_to_intl (msg->env, NULL, NULL);
      }
      else
      {
	mutt_edit_file (Editor, msg->content->filename);
	if (stat (msg->content->filename, &st) == 0)
	{
	  if (mtime != st.st_mtime)
	    fix_end_of_file (msg->content->filename);
	}
	else
	  mutt_perror (msg->content->filename);
      }
      
      /* If using format=flowed, perform space stuffing.  Avoid stuffing when
       * recalling a postponed message where the stuffing was already
       * performed.  If it has already been performed, the format=flowed
       * parameter will be present.
       */
      if (option (OPTTEXTFLOWED) && msg->content->type == TYPETEXT && !ascii_strcasecmp("plain", msg->content->subtype))
      {
	char *p = mutt_get_parameter("format", msg->content->parameter);
	if (ascii_strcasecmp("flowed", NONULL(p)))
	  rfc3676_space_stuff (msg);
      }

      mutt_message_hook (NULL, msg, M_SEND2HOOK);
    }

    if (! (flags & (SENDPOSTPONED | SENDFORWARD | SENDKEY | SENDRESEND | SENDDRAFTFILE)))
    {
      if (stat (msg->content->filename, &st) == 0)
      {
	/* if the file was not modified, bail out now */
	if (mtime == st.st_mtime && !msg->content->next &&
	    query_quadoption (OPT_ABORT, _("Abort unmodified message?")) == M_YES)
	{
	  mutt_message _("Aborted unmodified message.");
	  goto cleanup;
	}
      }
      else
	mutt_perror (msg->content->filename);
    }
  }

  /* 
   * Set the message security unless:
   * 1) crypto support is not enabled (WithCrypto==0)
   * 2) pgp: header field was present during message editing with $edit_headers (msg->security != 0)
   * 3) we are resending a message
   * 4) we are recalling a postponed message (don't override the user's saved settings)
   * 5) we are in mailx mode
   * 6) we are in batch mode
   *
   * This is done after allowing the user to edit the message so that security
   * settings can be configured with send2-hook and $edit_headers.
   */
  if (WithCrypto && (msg->security == 0) && !(flags & (SENDBATCH | SENDMAILX | SENDPOSTPONED | SENDRESEND)))
  {
    if (option (OPTCRYPTAUTOSIGN))
      msg->security |= SIGN;
    if (option (OPTCRYPTAUTOENCRYPT))
      msg->security |= ENCRYPT;
    if (option (OPTCRYPTREPLYENCRYPT) && cur && (cur->security & ENCRYPT))
      msg->security |= ENCRYPT;
    if (option (OPTCRYPTREPLYSIGN) && cur && (cur->security & SIGN))
      msg->security |= SIGN;
    if (option (OPTCRYPTREPLYSIGNENCRYPTED) && cur && (cur->security & ENCRYPT))
      msg->security |= SIGN;
    if ((WithCrypto & APPLICATION_PGP) &&
        ((msg->security & (ENCRYPT | SIGN)) || option (OPTCRYPTOPPORTUNISTICENCRYPT)))
    {
      if (option (OPTPGPAUTOINLINE))
	msg->security |= INLINE;
      if (option (OPTPGPREPLYINLINE) && cur && (cur->security & INLINE))
	msg->security |= INLINE;
    }

    if (msg->security || option (OPTCRYPTOPPORTUNISTICENCRYPT))
    {
      /* 
       * When replying / forwarding, use the original message's
       * crypto system.  According to the documentation,
       * smime_is_default should be disregarded here.
       * 
       * Problem: At least with forwarding, this doesn't really
       * make much sense. Should we have an option to completely
       * disable individual mechanisms at run-time?
       */
      if (cur)
      {
	if ((WithCrypto & APPLICATION_PGP) && option (OPTCRYPTAUTOPGP) 
	    && (cur->security & APPLICATION_PGP))
	  msg->security |= APPLICATION_PGP;
	else if ((WithCrypto & APPLICATION_SMIME) && option (OPTCRYPTAUTOSMIME)
	    && (cur->security & APPLICATION_SMIME))
	  msg->security |= APPLICATION_SMIME;
      }

      /*
       * No crypto mechanism selected? Use availability + smime_is_default
       * for the decision. 
       */
      if (!(msg->security & (APPLICATION_SMIME | APPLICATION_PGP)))
      {
	if ((WithCrypto & APPLICATION_SMIME) && option (OPTCRYPTAUTOSMIME) 
	    && option (OPTSMIMEISDEFAULT))
	  msg->security |= APPLICATION_SMIME;
	else if ((WithCrypto & APPLICATION_PGP) && option (OPTCRYPTAUTOPGP))
	  msg->security |= APPLICATION_PGP;
	else if ((WithCrypto & APPLICATION_SMIME) && option (OPTCRYPTAUTOSMIME))
	  msg->security |= APPLICATION_SMIME;
      }
    }

    /* opportunistic encrypt relys on SMIME or PGP already being selected */
    if (option (OPTCRYPTOPPORTUNISTICENCRYPT))
    {
      /* If something has already enabled encryption, e.g. OPTCRYPTAUTOENCRYPT
       * or OPTCRYPTREPLYENCRYPT, then don't enable opportunistic encrypt for
       * the message.
       */
      if (! (msg->security & ENCRYPT))
      {
        msg->security |= OPPENCRYPT;
        crypt_opportunistic_encrypt(msg);
      }
    }

    /* No permissible mechanisms found.  Don't sign or encrypt. */
    if (!(msg->security & (APPLICATION_SMIME|APPLICATION_PGP)))
      msg->security = 0;
  }

  /* specify a default fcc.  if we are in batchmode, only save a copy of
   * the message if the value of $copy is yes or ask-yes */

  if (!fcc[0] && !(flags & (SENDPOSTPONEDFCC)) && (!(flags & SENDBATCH) || (quadoption (OPT_COPY) & 0x1)))
  {
    /* set the default FCC */
    if (!msg->env->from)
    {
      msg->env->from = mutt_default_from ();
      killfrom = 1; /* no need to check $use_from because if the user specified
		       a from address it would have already been set by now */
    }
    mutt_select_fcc (fcc, sizeof (fcc), msg);
    if (killfrom)
    {
      rfc822_free_address (&msg->env->from);
      killfrom = 0;
    }
  }

  
  mutt_update_encoding (msg->content);

  if (! (flags & (SENDMAILX | SENDBATCH)))
  {
main_loop:

    fcc_error = 0; /* reset value since we may have failed before */
    mutt_pretty_mailbox (fcc, sizeof (fcc));
    i = mutt_compose_menu (msg, fcc, sizeof (fcc), cur,
                           (flags & SENDNOFREEHEADER ? M_COMPOSE_NOFREEHEADER : 0));
    if (i == -1)
    {
      /* abort */
#ifdef USE_NNTP
      if (flags & SENDNEWS)
	mutt_message _("Article not posted.");
      else
#endif
      mutt_message _("Mail not sent.");
      goto cleanup;
    }
    else if (i == 1)
    {
      /* postpone the message until later. */
      if (msg->content->next)
	msg->content = mutt_make_multipart (msg->content);

      if (WithCrypto && option (OPTPOSTPONEENCRYPT) && PostponeEncryptAs
          && (msg->security & ENCRYPT))
      {
        int is_signed = msg->security & SIGN;
        if (is_signed)
          msg->security &= ~SIGN;

        pgpkeylist = safe_strdup (PostponeEncryptAs);
        if (mutt_protect (msg, pgpkeylist) == -1)
        {
          if (is_signed)
            msg->security |= SIGN;
          FREE (&pgpkeylist);
          msg->content = mutt_remove_multipart (msg->content);
          goto main_loop;
        }

        if (is_signed)
          msg->security |= SIGN;
        FREE (&pgpkeylist);
      }

      /*
       * make sure the message is written to the right part of a maildir 
       * postponed folder.
       */
      msg->read = 0; msg->old = 0;

      mutt_encode_descriptions (msg->content, 1);
      mutt_prepare_envelope (msg->env, 0);
      mutt_env_to_intl (msg->env, NULL, NULL);	/* Handle bad IDNAs the next time. */

      if (!Postponed || mutt_write_fcc (NONULL (Postponed), msg,
	                    (cur && (flags & SENDREPLY)) ?
			             cur->env->message_id : NULL, 1, fcc, NULL) < 0)
      {
	msg->content = mutt_remove_multipart (msg->content);
	decode_descriptions (msg->content);
	mutt_unprepare_envelope (msg->env);
	goto main_loop;
      }
      mutt_update_num_postponed ();
      mutt_message _("Message postponed.");
      rv = 1;
      goto cleanup;
    }
  }

#ifdef USE_NNTP
  if (!(flags & SENDNEWS))
#endif
  if (!has_recips (msg->env->to) && !has_recips (msg->env->cc) &&
      !has_recips (msg->env->bcc))
  {
    if (! (flags & SENDBATCH))
    {
      mutt_error _("No recipients are specified!");
      goto main_loop;
    }
    else
    {
      puts _("No recipients were specified.");
      goto cleanup;
    }
  }

  if (mutt_env_to_intl (msg->env, &tag, &err))
  {
    mutt_error (_("Bad IDN in \"%s\": '%s'"), tag, err);
    FREE (&err);
    if (!(flags & SENDBATCH))
      goto main_loop;
    else 
      goto cleanup;
  }
  
  if (!msg->env->subject && ! (flags & SENDBATCH) &&
      (i = query_quadoption (OPT_SUBJECT, _("No subject, abort sending?"))) != M_NO)
  {
    /* if the abort is automatic, print an error message */
    if (quadoption (OPT_SUBJECT) == M_YES)
      mutt_error _("No subject specified.");
    goto main_loop;
  }
#ifdef USE_NNTP
  if ((flags & SENDNEWS) && !msg->env->subject)
  {
    mutt_error _("No subject specified.");
    goto main_loop;
  }

  if ((flags & SENDNEWS) && !msg->env->newsgroups)
  {
    mutt_error _("No newsgroup specified.");
    goto main_loop;
  }
#endif

  if (msg->content->next)
    msg->content = mutt_make_multipart (msg->content);

  /* 
   * Ok, we need to do it this way instead of handling all fcc stuff in
   * one place in order to avoid going to main_loop with encoded "env"
   * in case of error.  Ugh.
   */

  mutt_encode_descriptions (msg->content, 1);
  
  /*
   * Make sure that clear_content and free_clear_content are
   * properly initialized -- we may visit this particular place in
   * the code multiple times, including after a failed call to
   * mutt_protect().
   */
  
  clear_content = NULL;
  free_clear_content = 0;
  
  if (WithCrypto)
  {
    if (msg->security & (ENCRYPT | SIGN))
    {
      /* save the decrypted attachments */
      clear_content = msg->content;
  
      if ((crypt_get_keys (msg, &pgpkeylist, 0) == -1) ||
          mutt_protect (msg, pgpkeylist) == -1)
      {
        msg->content = mutt_remove_multipart (msg->content);
        
	FREE (&pgpkeylist);
        
        decode_descriptions (msg->content);
        goto main_loop;
      }
      mutt_encode_descriptions (msg->content, 0);
    }
  
    /* 
     * at this point, msg->content is one of the following three things:
     * - multipart/signed.  In this case, clear_content is a child.
     * - multipart/encrypted.  In this case, clear_content exists
     *   independently
     * - application/pgp.  In this case, clear_content exists independently.
     * - something else.  In this case, it's the same as clear_content.
     */
  
    /* This is ugly -- lack of "reporting back" from mutt_protect(). */
    
    if (clear_content && (msg->content != clear_content)
        && (msg->content->parts != clear_content))
      free_clear_content = 1;
  }

  if (!option (OPTNOCURSES) && !(flags & SENDMAILX))
    mutt_message _("Sending message...");

  mutt_prepare_envelope (msg->env, 1);

  /* save a copy of the message, if necessary. */

  mutt_expand_path (fcc, sizeof (fcc));

  
  /* Don't save a copy when we are in batch-mode, and the FCC
   * folder is on an IMAP server: This would involve possibly lots
   * of user interaction, which is not available in batch mode. 
   * 
   * Note: A patch to fix the problems with the use of IMAP servers
   * from non-curses mode is available from Brendan Cully.  However, 
   * I'd like to think a bit more about this before including it.
   */

#ifdef USE_IMAP
  if ((flags & SENDBATCH) && fcc[0] && mx_is_imap (fcc))
    fcc[0] = '\0';
#endif

  if (*fcc && mutt_strcmp ("/dev/null", fcc) != 0)
  {
    BODY *tmpbody = msg->content;
    BODY *save_sig = NULL;
    BODY *save_parts = NULL;

    if (WithCrypto && (msg->security & (ENCRYPT | SIGN)) && option (OPTFCCCLEAR))
      msg->content = clear_content;

    /* check to see if the user wants copies of all attachments */
    if (query_quadoption (OPT_FCCATTACH, _("Save attachments in Fcc?")) != M_YES &&
	msg->content->type == TYPEMULTIPART)
    {
      if (WithCrypto
          && (msg->security & (ENCRYPT | SIGN))
          && (mutt_strcmp (msg->content->subtype, "encrypted") == 0 ||
              mutt_strcmp (msg->content->subtype, "signed") == 0))
      {
	if (clear_content->type == TYPEMULTIPART)
	{
	  if(!(msg->security & ENCRYPT) && (msg->security & SIGN))
	  {
	    /* save initial signature and attachments */
	    save_sig = msg->content->parts->next;
	    save_parts = clear_content->parts->next;
	  }

	  /* this means writing only the main part */
	  msg->content = clear_content->parts;

	  if (mutt_protect (msg, pgpkeylist) == -1)
	  {
	    /* we can't do much about it at this point, so
	     * fallback to saving the whole thing to fcc
	     */
	    msg->content = tmpbody;
	    save_sig = NULL;
	    goto full_fcc;
	  }

	  save_content = msg->content;
	}
      }
      else
	msg->content = msg->content->parts;
    }

full_fcc:
    if (msg->content)
    {
      /* update received time so that when storing to a mbox-style folder
       * the From_ line contains the current time instead of when the
       * message was first postponed.
       */
      msg->received = time (NULL);
<<<<<<< HEAD
      if (mutt_write_fcc (fcc, msg, NULL, 0, NULL, &finalpath) == -1)
=======
      if (mutt_write_multiple_fcc (fcc, msg, NULL, 0, NULL) == -1)
>>>>>>> b9353ecd
      {
	/*
	 * Error writing FCC, we should abort sending.
	 */
	fcc_error = 1;
      }
    }

    msg->content = tmpbody;

    if (WithCrypto && save_sig)
    {
      /* cleanup the second signature structures */
      if (save_content->parts)
      {
	mutt_free_body (&save_content->parts->next);
	save_content->parts = NULL;
      }
      mutt_free_body (&save_content);

      /* restore old signature and attachments */
      msg->content->parts->next = save_sig;
      msg->content->parts->parts->next = save_parts;
    }
    else if (WithCrypto && save_content)
    {
      /* destroy the new encrypted body. */
      mutt_free_body (&save_content);
    }

  }


  /*
   * Don't attempt to send the message if the FCC failed.  Just pretend
   * the send failed as well so we give the user a chance to fix the
   * error.
   */
  if (fcc_error || (i = send_message (msg)) < 0)
  {
    if (!(flags & SENDBATCH))
    {
      if (!WithCrypto)
        ;
      else if ((msg->security & ENCRYPT) || 
               ((msg->security & SIGN)
                && msg->content->type == TYPEAPPLICATION))
      {
	mutt_free_body (&msg->content); /* destroy PGP data */
	msg->content = clear_content;	/* restore clear text. */
      }
      else if ((msg->security & SIGN) && msg->content->type == TYPEMULTIPART)
      {
	mutt_free_body (&msg->content->parts->next);	     /* destroy sig */
	msg->content = mutt_remove_multipart (msg->content); 
      }

      msg->content = mutt_remove_multipart (msg->content);
      decode_descriptions (msg->content);
      mutt_unprepare_envelope (msg->env);
      FREE(&finalpath);
      goto main_loop;
    }
    else
    {
      puts _("Could not send the message.");
      goto cleanup;
    }
  }
  else if (!option (OPTNOCURSES) && ! (flags & SENDMAILX)) {
    mutt_message (i != 0 ? _("Sending in background.") :
#ifdef USE_NNTP
		  (flags & SENDNEWS) ? _("Article posted.") : _("Mail sent."));
#else
		  _("Mail sent."));
#endif
#ifdef USE_NOTMUCH
    if (option(OPTNOTMUCHRECORD))
      nm_record_message(ctx, finalpath, cur);
#endif
  }

  if (WithCrypto && (msg->security & ENCRYPT))
    FREE (&pgpkeylist);
  
  if (WithCrypto && free_clear_content)
    mutt_free_body (&clear_content);

  /* set 'replied' flag only if the user didn't change/remove
     In-Reply-To: and References: headers during edit */
  if (flags & SENDREPLY)
  {
    if (cur && ctx)
      mutt_set_flag (ctx, cur, M_REPLIED, is_reply (cur, msg));
    else if (!(flags & SENDPOSTPONED) && ctx && ctx->tagged)
    {
      for (i = 0; i < ctx->vcount; i++)
	if (ctx->hdrs[ctx->v2r[i]]->tagged)
	  mutt_set_flag (ctx, ctx->hdrs[ctx->v2r[i]], M_REPLIED,
			 is_reply (ctx->hdrs[ctx->v2r[i]], msg));
    }
  }


  rv = 0;
  
cleanup:

  if (flags & SENDPOSTPONED)
  {
    if (WithCrypto & APPLICATION_PGP)
    {
      FREE (&PgpSignAs);
      PgpSignAs = pgp_signas;
    }
    if (WithCrypto & APPLICATION_SMIME)
    {
      FREE (&SmimeDefaultKey);
      SmimeDefaultKey = smime_default_key;
    }
  }
   
  safe_fclose (&tempfp);
  if (! (flags & SENDNOFREEHEADER))
    mutt_free_header (&msg);

  FREE(&finalpath);
  return rv;
}

/* vim: set sw=2: */<|MERGE_RESOLUTION|>--- conflicted
+++ resolved
@@ -1975,11 +1975,7 @@
        * message was first postponed.
        */
       msg->received = time (NULL);
-<<<<<<< HEAD
-      if (mutt_write_fcc (fcc, msg, NULL, 0, NULL, &finalpath) == -1)
-=======
-      if (mutt_write_multiple_fcc (fcc, msg, NULL, 0, NULL) == -1)
->>>>>>> b9353ecd
+      if (mutt_write_multiple_fcc (fcc, msg, NULL, 0, NULL, &finalpath) == -1)
       {
 	/*
 	 * Error writing FCC, we should abort sending.
